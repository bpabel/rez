#!/bin/bash
#
# Installation script for rez.
# Rez version is parsed from python/rez/__init__.py
#
# usage: install.sh [options] [install_path]
# example: install.sh /centralsvr/software/ext/rez
# Actual install path will be appended with the rez version.
#
# If you're developing rez and want to install a new version, do the following:
# 1) Update the version number in version.sh;
# 2) Run ./install.sh, with no arguments.
# After the first install, a 'rez.installed' file is created, which stores the install directory so
# you don't have to keep specifying it. Further installs will also skip one-off actions, such as
# creating the bootstrap packages. To force a new full install, delete rez.installed, then install.
#

# cmdlin
#-----------------------------------------------------------------------------------------
function usage {
    echo "usage: install [options] [install_path]"
    echo "install_path must be specified the first time, after this a ./rez.installed file is"
    echo "created, which remembers where to install. To change install path, remove this file."
    echo "options:"
    echo "  -n: disable creation of bootstrap packages (default if rez.installed is present)"
}

function make_pkg_dir {
    rm -rf $1
    mkdir -p $1/.metadata
    date +%s > $1/.metadata/release_time.txt
}

# cd into same dir as this script
absfpath=`[[ $0 == /* ]] && echo "$0" || echo "${PWD}/${0#./}"`
cwd=`dirname $absfpath`
cd $cwd

verstr=`cat ./python/rez/__init__.py | grep '^__version__' | awk '{print $NF}'`
rez_version=${verstr//\"/}

reinstall=0
create_bootstrap_pkgs=1

if [ -e ./rez.installed -a "$_REZ_ISDEMO" != "1" ]; then
    reinstall=1
    create_bootstrap_pkgs=0
    base_install_dir=`cat ./rez.installed`
fi

if [ ! -e ./rez.configured ]; then
    echo "need to run configure.sh first." 1>&2
    exit 1
fi
. ./rez.configured

# parse options
while getopts "n" opt; do
    case $opt in
    n)  create_bootstrap_pkgs=0
        ;;
    \?)
        usage
        exit 1
    esac
done

shift $((OPTIND-1))
if [ $reinstall -eq 0 -a $# -eq 0 ]; then
    usage
    exit 0
fi


# setup
#-----------------------------------------------------------------------------------------
if [ $reinstall -eq 1 ]; then
    echo "Detected previous install base path: "$base_install_dir
    if [ $# -gt 0 ]; then
        echo "Please either don't specify an install path, or delete rez.installed first." 1>&2
        echo "Rez is not sure what you want to do. See notes at the top of install.sh for more details." 1>&2
        exit 1
    fi
else
    if [ $# -ne 1 ]; then
        echo "usage: install.sh <rez_install_path>" 1>&2
        exit 1
    fi

    base_install_dir=`echo $1 | sed 's|/$||'`
    tmp=`echo $_REZ_PACKAGES_PATH | grep "^$base_install_dir"`
    if [ "$tmp" != "" ]; then
        echo "the packages path must not be a subdirectory of the install path, please change either and try again." 1>&2
        exit 1
    fi
fi

install_dir=$base_install_dir"/"$rez_version
if [ -e $install_dir ]; then
    rm -rf $install_dir/*
else
    mkdir -p $install_dir
    chmod 755 $base_install_dir
    chmod 755 $install_dir
    if [ ! -e $install_dir ]; then
        echo "couldn't create dir $install_dir." 1>&2
        exit 1
    fi
fi


if [ $create_bootstrap_pkgs -eq 1 ]; then
    # create bootstrap packages
    #-----------------------------------------------------------------------------------------
    # todo move some of these into dedicated rez-find code, which will eventually deprecate the
    # find code in configure.sh

    mkdir -p $_REZ_PACKAGES_PATH
    if [ ! -e $_REZ_PACKAGES_PATH ]; then
        echo "couldn't create directory $_REZ_PACKAGES_PATH"
        exit 1
    fi


    # operating system
    #------------------
    osname=$_REZ_PLATFORM
    os_dir=$_REZ_PACKAGES_PATH/$osname
    make_pkg_dir $os_dir
    mkdir -p $os_dir/cmake
    os_yaml=$os_dir/package.yaml

    os_bits='64'
    test_bits=`getconf LONG_BIT`
    if [ $? -eq 0 ]; then
        os_bits=$test_bits
    fi

    echo "config_version : 0" 			> $os_yaml
    echo "name: $osname" 			>> $os_yaml
    echo "commands:" 				>> $os_yaml
    echo '- export CMAKE_MODULE_PATH=$CMAKE_MODULE_PATH:!ROOT!/cmake'	>> $os_yaml

    os_cmake=$os_dir/cmake/$osname.cmake
    echo '' > $os_cmake
    if [ "$osname" == "Linux" ]; then
        echo "#set(Linux_LIBRARIES dl z)"		        >> $os_cmake
        echo "set(Linux_DEFINITIONS -fPIC -m$os_bits -DLINUX)"  >> $os_cmake
    fi


    # cmake
    #------------------
    cmake_ver=`( $_REZ_CMAKE_BINARY --version 2>&1 ) | awk '{print $NF}'`
    cmake_dir=$_REZ_PACKAGES_PATH/cmake/$cmake_ver
    make_pkg_dir $cmake_dir
    mkdir -p $cmake_dir/$osname/bin
    ln -s $_REZ_CMAKE_BINARY $cmake_dir/$osname/bin/cmake
    cmake_yaml=$cmake_dir/package.yaml

    echo "config_version : 0" 			> $cmake_yaml
    echo "name: cmake" 				>> $cmake_yaml
    echo "version: "$cmake_ver 			>> $cmake_yaml
    echo "variants:"				>> $cmake_yaml
    echo "- [ $osname ]"			>> $cmake_yaml
    echo "commands:" 				>> $cmake_yaml
    echo '- export PATH=$PATH:!ROOT!/bin'	>> $cmake_yaml


    # cpp compiler
    #------------------
    cppcomp_dir=$_REZ_PACKAGES_PATH/$_REZ_CPP_COMPILER_NAME/$_REZ_CPP_COMPILER_VER
    make_pkg_dir $cppcomp_dir
    mkdir -p $cppcomp_dir/$osname/cmake

    c_binary=$_REZ_CPP_COMPILER
    cpp_binary=$_REZ_CPP_COMPILER

    cppcomp_yaml=$cppcomp_dir/package.yaml
    echo "config_version : 0" 			> $cppcomp_yaml
    echo "name: $_REZ_CPP_COMPILER_NAME" 	>> $cppcomp_yaml
    echo "version: "$_REZ_CPP_COMPILER_VER 	>> $cppcomp_yaml
    echo "variants:"				>> $cppcomp_yaml
    echo "- [ $osname ]"			>> $cppcomp_yaml
    echo "commands:" 				>> $cppcomp_yaml
    echo "- export CXX=$cpp_binary"		>> $cppcomp_yaml


    # python
    #------------------
    py_ver=$_REZ_PYTHON_VER
    py_dir=$_REZ_PACKAGES_PATH/python/$py_ver
    make_pkg_dir $py_dir
    mkdir -p $py_dir/$osname/bin
    ln -s $_REZ_PYTHON_BINARY $py_dir/$osname/bin/rezpy
    ln -s $_REZ_PYTHON_BINARY $py_dir/$osname/bin/python
    py_yaml=$py_dir/package.yaml

    echo "config_version : 0" 		  > $py_yaml
    echo "name: python" 		  >> $py_yaml
    echo "version: "$py_ver 		  >> $py_yaml
    echo "variants:"			  >> $py_yaml
    echo "- [ $osname ]"		  >> $py_yaml
    echo "commands:" 			  >> $py_yaml
    echo '- export PATH=$PATH:!ROOT!/bin' >> $py_yaml


    # example package
    #------------------
    pkg_dir=$_REZ_PACKAGES_PATH/hello_world
    make_pkg_dir $pkg_dir
    mkdir -p $pkg_dir/bin
    pkg_sh=$pkg_dir/bin/hello_world
    echo "#!/bin/bash"			        > $pkg_sh
    echo "echo 'Hello world!'"			>> $pkg_sh
    chmod 755 $pkg_sh

    pkg_yaml=$pkg_dir/package.yaml
    echo "config_version : 0" 			> $pkg_yaml
    echo "name: hello_world" 			>> $pkg_yaml
    echo "tools:"                               >> $pkg_yaml
    echo "- hello_world"                        >> $pkg_yaml
    echo "commands:" 				>> $pkg_yaml
    echo '- export PATH=$PATH:!ROOT!/bin'	>> $pkg_yaml
fi


# install init.sh
#-----------------------------------------------------------------------------------------
cat ./init.sh \
    | sed -e 's|!REZ_PATH!|'$install_dir'|g' \
    | sed -e 's|!REZ_VERSION!|'$rez_version'|g' \
    | sed -e 's|!REZ_PLATFORM!|'$osname'|g' \
    | sed -e 's|!REZ_BASE_PATH!|'$base_install_dir'|g' \
    | sed -e 's|!REZ_LOCAL_PKGS_PATH!|'$_REZ_LOCAL_PACKAGES_PATH'|g' \
    | sed -e 's|!REZ_PACKAGES_PATH!|'$_REZ_PACKAGES_PATH'|g' \
    > $install_dir/init.sh
chmod 644 $install_dir/init.sh

# install init.csh
#-----------------------------------------------------------------------------------------
cat ./init.csh \
    | sed -e 's|!REZ_PATH!|'$install_dir'|g' \
    | sed -e 's|!REZ_VERSION!|'$rez_version'|g' \
    | sed -e 's|!REZ_PLATFORM!|'$osname'|g' \
    | sed -e 's|!REZ_BASE_PATH!|'$base_install_dir'|g' \
    | sed -e 's|!REZ_LOCAL_PKGS_PATH!|'$_REZ_LOCAL_PACKAGES_PATH'|g' \
    | sed -e 's|!REZ_PACKAGES_PATH!|'$_REZ_PACKAGES_PATH'|g' \
    > $install_dir/init.csh
chmod 644 $install_dir/init.csh

# install bin/ files
#-----------------------------------------------------------------------------------------
mkdir -p $install_dir/bin
chmod 755 $install_dir/bin
cat ./bin/_set-rez-env \
    | sed -e 's|!REZ_PATH!|'$install_dir'|g' \
    | sed -e 's|!REZ_PYYAML_PATH!|'$_REZ_PYYAML_PATH'|g' \
    | sed -e 's|!REZ_PYDOT_PATH!|'$_REZ_PYDOT_PATH'|g' \
    | sed -e 's|!REZ_PYPARSING_PATH!|'$_REZ_PYPARSING_PATH'|g' \
    | sed -e 's|!REZ_PYMEMCACHED_PATH!|'$_REZ_PYMEMCACHED_PATH'|g' \
    | sed -e 's|!REZ_PYSVN_PATH!|'$_REZ_PYSVN_PATH'|g' \
<<<<<<< HEAD
    | sed -e 's|!REZ_YAPSY_PATH!|'$_REZ_YAPSY_PATH'|g' \
=======
    | sed -e 's|!REZ_PSUTIL_PATH!|'$_REZ_PSUTIL_PATH'|g' \
>>>>>>> 8971dcf8
    | sed -e 's|!REZ_GITPYTHON_PATH!|'$_REZ_GITPYTHON_PATH'|g' \
    > $install_dir/bin/_set-rez-env

binfiles=`ls ./bin | grep -v '_set-rez-env'`
for f in $binfiles
do
    cat ./bin/$f \
        | sed -e 's|!REZ_PYTHON_BINARY!|'$_REZ_PYTHON_BINARY'|g' \
        > $install_dir/bin/$f

    shebang=`cat ./bin/$f | grep -n '^#!' | tr ':' ' ' | awk '{print $1}'`
    if [ "$shebang" == "1" ]; then
        chmod 755 $install_dir/bin/$f
    fi
done

# install remaining files
#-----------------------------------------------------------------------------------------
<<<<<<< HEAD
cp -rf ./plugins $install_dir
=======
cp rezconfig $install_dir/
>>>>>>> 8971dcf8
cp -rf ./python $install_dir
chmod 755 `find $install_dir/python -type d`
chmod 644 `find $install_dir/python -type f`
cp -rf ./cmake $install_dir
chmod 755 `find $install_dir/cmake -type d`
chmod 644 `find $install_dir/cmake -type f`
cp -rf ./template $install_dir
chmod 755 `find $install_dir/template -type d`
chmod 644 `find $install_dir/template -type f`

# finish up
#-----------------------------------------------------------------------------------------

echo
echo "rez $rez_version installed successfully."

if [ $reinstall -eq 0 -a "$_REZ_ISDEMO" != "1" ]; then
    echo $base_install_dir > ./rez.installed

    echo "Initial boostrap packages have been created in: "$_REZ_PACKAGES_PATH
    echo
    echo "to test, try running this:"
    ext=csh
    if [ "$_REZ_SHELL" == "bash" ]; then ext=sh; fi
    echo "unset REZ_PACKAGES_PATH ; source $install_dir/init.$ext ; rez run hello_world"
fi

echo





#    Copyright 2012 BlackGinger Pty Ltd (Cape Town, South Africa)
#
#    Copyright 2008-2012 Dr D Studios Pty Limited (ACN 127 184 954) (Dr. D Studios)
#
#    This file is part of Rez.
#
#    Rez is free software: you can redistribute it and/or modify
#    it under the terms of the GNU Lesser General Public License as published by
#    the Free Software Foundation, either version 3 of the License, or
#    (at your option) any later version.
#
#    Rez is distributed in the hope that it will be useful,
#    but WITHOUT ANY WARRANTY; without even the implied warranty of
#    MERCHANTABILITY or FITNESS FOR A PARTICULAR PURPOSE.  See the
#    GNU General Public License for more details.
#
#    You should have received a copy of the GNU Lesser General Public License
#    along with Rez.  If not, see <http://www.gnu.org/licenses/>.<|MERGE_RESOLUTION|>--- conflicted
+++ resolved
@@ -260,11 +260,8 @@
     | sed -e 's|!REZ_PYPARSING_PATH!|'$_REZ_PYPARSING_PATH'|g' \
     | sed -e 's|!REZ_PYMEMCACHED_PATH!|'$_REZ_PYMEMCACHED_PATH'|g' \
     | sed -e 's|!REZ_PYSVN_PATH!|'$_REZ_PYSVN_PATH'|g' \
-<<<<<<< HEAD
     | sed -e 's|!REZ_YAPSY_PATH!|'$_REZ_YAPSY_PATH'|g' \
-=======
     | sed -e 's|!REZ_PSUTIL_PATH!|'$_REZ_PSUTIL_PATH'|g' \
->>>>>>> 8971dcf8
     | sed -e 's|!REZ_GITPYTHON_PATH!|'$_REZ_GITPYTHON_PATH'|g' \
     > $install_dir/bin/_set-rez-env
 
@@ -283,11 +280,8 @@
 
 # install remaining files
 #-----------------------------------------------------------------------------------------
-<<<<<<< HEAD
 cp -rf ./plugins $install_dir
-=======
 cp rezconfig $install_dir/
->>>>>>> 8971dcf8
 cp -rf ./python $install_dir
 chmod 755 `find $install_dir/python -type d`
 chmod 644 `find $install_dir/python -type f`
