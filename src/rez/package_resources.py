from rez.resources import _or_regex, _updated_schema, register_resource, \
    Resource, SearchPath, ArbitraryPath, FolderResource, FileResource, \
<<<<<<< HEAD
    Required, metadata_loaders, iter_descendant_resources
from rez.config import config, Config, create_config
from rez.exceptions import ResourceNotFoundError, \
    PackageMetadataError
=======
    Required, metadata_loaders, load_resource
from rez.config import config, Config, create_config
from rez.exceptions import ResourceNotFoundError, PackageMetadataError
>>>>>>> 6762d678
from rez.util import propertycache, deep_update, print_warning
from rez.vendor.schema.schema import Schema, SchemaError, Use, And, Or, \
    Optional
from rez.vendor.version.version import Version, VersionRange
from rez.vendor.version.requirement import Requirement
import string
import re


PACKAGE_NAME_REGSTR = '[a-zA-Z_0-9](\.?[a-zA-Z0-9_]+)*'
PACKAGE_NAME_REGEX = re.compile(r"^%s\Z" % PACKAGE_NAME_REGSTR)
VERSION_COMPONENT_REGSTR = '(?:[0-9a-zA-Z_]+)'
VERSION_REGSTR = ('%(comp)s(?:[.-]%(comp)s)*'
                  % dict(comp=VERSION_COMPONENT_REGSTR))


# -----------------------------------------------------------------------------
# Schema Implementations
# -----------------------------------------------------------------------------

# TODO: inspect arguments of the function to confirm proper number?
rex_command = Or(callable,  # python function
                 basestring  # new-style rex
                 )


# The master package schema.  All resources delivering metadata to the Package
# class must ultimately validate against this master schema. This schema
# intentionally does no casting of types: that should happen on the resource
# schemas.
package_schema = Schema({
    Optional('config_version'):         int,  # deprecated

    Optional('uuid'):                   basestring,
    Optional('description'):            basestring,
    Required('name'):                   basestring,
    Optional('version'):                Version,
    Optional('authors'):                [basestring],
    # TODO timestamp is going to become per-variant
    Optional('timestamp'):              int,
    # Required('timestamp'):              int,
    Optional('config'):                 Config,
    Optional('help'):                   Or(basestring,
                                           [[basestring]]),
    Optional('tools'):                  [basestring],
    Optional('requires'):               [Requirement],
    Optional('build_requires'):         [Requirement],
    Optional('private_build_requires'): [Requirement],
    Optional('variants'):               [[Requirement]],
    Optional('pre_commands'):           rex_command,
    Optional('commands'):               rex_command,
    Optional('post_commands'):          rex_command,

    # custom keys
    Optional('custom'):                 object,
    Optional(basestring):               object,

    # a dict for internal use
    Optional('_internal'):              dict,

    # release data
    Optional('revision'):               object,
    Optional('changelog'):              basestring,
    Optional('release_message'):        Or(None, basestring),
    Optional('previous_version'):       Version,
    Optional('previous_revision'):      object,

    # rez-1 rez-egg-install properties
    Optional('unsafe_name'):            object,
    Optional('unsafe_version'):         object,
    Optional('EGG-INFO'):               object,
})


# -----------------------------------------------------------------------------
# Package Resources
# -----------------------------------------------------------------------------

class PackagesRoot(SearchPath):
    """Represents a package searchpath, typically in config.packages_path."""
    key = 'folder.packages_root'

    @classmethod
    def _default_search_paths(cls, path=None):
        return config.packages_path

    @classmethod
    def _contents_exception_type(cls):
        return PackageMetadataError


class PackageFamilyFolder(FolderResource):
    """Represents a folder with the name of a package."""
    key = 'package_family.folder'
    path_pattern = '{name}'
    parent_resource = PackagesRoot
    variable_keys = ["name"]
    variable_regex = dict(name=PACKAGE_NAME_REGSTR)


class PackageVersionFolder(FolderResource):
    """Represents a folder whos name is the version of a package."""
    key = 'version.folder'
    path_pattern = '{version}'
    parent_resource = PackageFamilyFolder
    variable_keys = ["version"]
    variable_regex = dict(version=VERSION_REGSTR)


# -- deprecated

class MetadataFolder(FolderResource):
    key = 'folder.metadata'
    path_pattern = '.metadata'
    parent_resource = PackageVersionFolder


class ReleaseTimestampResource(FileResource):
    # Deprecated
    key = 'release.timestamp'
    path_pattern = 'release_time.txt'
    parent_resource = MetadataFolder
    schema = Use(int)


class ChangelogResource(FileResource):
    # Deprecated
    key = 'release.changelog'
    path_pattern = 'changelog.txt'
    parent_resource = MetadataFolder
    schema = Use(str)


class ReleaseInfoResource(FileResource):
    # Deprecated
    key = 'release.info'
    path_pattern = 'info.txt'
    parent_resource = MetadataFolder
    loader = 'yaml'
    schema = Schema({
        Required('ACTUAL_BUILD_TIME'): int,
        Required('BUILD_TIME'): int,
        Required('USER'): basestring,
        Optional('SVN'): basestring
    })

# -- END deprecated


class ReleaseDataResource(FileResource):
    key = 'release.data'
    path_pattern = 'release.yaml'
    parent_resource = PackageVersionFolder

    def load_changelog(v):
        if v is None:
            return ""
        elif isinstance(v, basestring):
            return v
        else:
            return '\n'.join(v)

    schema = Schema({
        # TODO this is going to move to per-variant
        Optional('timestamp'): int,
        # Required('timestamp'): int,
        Required('revision'): object,
        Required('changelog'): And(Or(basestring,
                                      [basestring]),
                                   Use(load_changelog)),
        Optional('release_message'): Or(None, basestring),
        Optional('previous_version'): Use(Version),
        Optional('previous_revision'): object,
        Optional(basestring): object
    })


class BasePackageResource(FileResource):
    """Abstract class providing the standard set of package metadata.
    """
    versioned = None

    def convert_to_rex(self, commands):
        from rez.util import convert_old_commands
        msg = "package is using old-style commands."
        if config.disable_rez_1_compatibility or config.error_old_commands:
            raise SchemaError(None, msg)
        elif config.warn("old_commands"):
            print_warning("%s: %s" % (self.path, msg))
        return convert_old_commands(commands)

    def convert_name(self, value):
        """Deals with case where package name in a package.yaml does not match
        package name in directory structure. This error will be handled as a
        warning if the relevant backwards compatibility setting is turned on.
        """
        name = self.variables.get("name")
        if value != name:
            msg = "name %r does not match %r" % (value, name)
            if config.disable_rez_1_compatibility \
                    or config.error_package_name_mismatch:
                raise SchemaError(None, msg)
            elif config.warn("package_name_mismatch"):
                print_warning("%s: %s" % (self.path, msg))

        return name

    @propertycache
    def schema(self):
        rex_schema = Or(rex_command, And([basestring], Use(self.convert_to_rex)))

        return Schema({
            Optional('config_version'):         0,  # this will only match 0

            Optional('uuid'):                   basestring,
            Optional('description'):            And(basestring,
                                                    Use(string.strip)),
            Required('name'):                   And(basestring,
                                                    Use(self.convert_name)),
            Optional('authors'):                [basestring],
            Optional('config'):                 And(dict,
                                                    Use(lambda x:
                                                        create_config(overrides=x))),
            Optional('help'):                   Or(basestring,
                                                   [[basestring]]),
            Optional('tools'):                  [basestring],
            Optional('requires'):               [Use(Requirement)],
            Optional('variants'):               [[Use(Requirement)]],
            Optional('build_requires'):         [Use(Requirement)],
            Optional('private_build_requires'): [Use(Requirement)],
            Optional('pre_commands'):           rex_schema,
            Optional('commands'):               rex_schema,
            Optional('post_commands'):          rex_schema,

            # backwards compatibility for rez-egg-install- generated packages
            Optional('unsafe_name'):            object,
            Optional('unsafe_version'):         object,
            Optional('EGG-INFO'):               object,

            # custom keys
            Optional('custom'):                 dict,
            Optional(basestring):               object,

            # a dict for internal use
            Optional('_internal'):              dict,
        })

    @Resource.cached
    def load(self):
        data = super(BasePackageResource, self).load().copy()

        # graft release info onto resource
        release_data = self._load_component("release.data")
        if release_data:
            data.update(release_data)

        # graft on old-style timestamp, if necessary
        if "timestamp" not in data:
            timestamp = self._load_timestamp()
            if timestamp:
                data["timestamp"] = timestamp

        # graft on old-style changelog, if necessary
        if "changelog" not in data:
            changelog = self._load_component("release.changelog")
            if changelog:
                data["changelog"] = changelog
        return data

    # TODO just load the handle rather than the resource data, and add lazy
    # loading mechanism
    def _load_component(self, resource_key):
        variables = dict((k, v) for k, v in self.variables.iteritems()
                         if k in ("name", "version"))
        for resource in iter_descendant_resources(
                parent_resource=self.parent_instance(),
                resource_keys=resource_key,
                variables=variables):
            return resource.load()
        return None

    # TODO move into variant
    def _load_timestamp(self):
        timestamp = self._load_component("release.timestamp") or 0
        if not timestamp:
            # FIXME: should we deal with is_local here or in rez.packages?
            if config.warn("untimestamped"):
                print_warning("Package is not timestamped: %s" % self.path)
        return timestamp


class BaseVariantResource(BasePackageResource):
    """Abstract base class for all package variants."""
    @Resource.cached
    def load(self):
        parent = self.parent_instance()
        data = parent.load()
        variants = data.get("variants")
        if "variants" in data:
            data = data.copy()
            del data["variants"]

        idx = self.variables["index"]
        if idx is not None:
            try:
                variant_requires = variants[idx]
                data["_internal"] = dict(variant_requires=variant_requires)
                requires = data.get("requires", []) + variant_requires
                data["requires"] = requires
            except IndexError:
                raise ResourceNotFoundError("variant not found in parent "
                                            "package resource")
        return data

    @classmethod
    def iter_instances(cls, parent_resource):
        data = parent_resource.load()
        variants = data.get("variants")
        if variants:
            for i in range(len(variants)):
                variables = parent_resource.variables.copy()
                variables["index"] = i
                yield cls(parent_resource.path, variables)
        else:
            variables = parent_resource.variables.copy()
            variables['index'] = None
            yield cls(parent_resource.path, variables)


class VersionlessPackageResource(BasePackageResource):
    """A versionless package from a single file."""
    key = 'package.versionless'
    path_pattern = 'package.{ext}'
    parent_resource = PackageFamilyFolder
    variable_keys = ["ext"]
    variable_regex = dict(ext=_or_regex(metadata_loaders.keys()))
    versioned = False

    @Resource.cached
    def load(self):
        data = super(VersionlessPackageResource, self).load().copy()
        data['version'] = Version()
        return data


class VersionlessVariantResource(BaseVariantResource):
    """A variant within a `VersionlessPackageResource`."""
    key = 'variant.versionless'
    parent_resource = VersionlessPackageResource
    variable_keys = ["index"]
    sub_resource = True
    schema = None
    versioned = False


class VersionedPackageResource(BasePackageResource):
    """A versioned package from a single file."""
    key = 'package.versioned'
    path_pattern = 'package.{ext}'
    parent_resource = PackageVersionFolder
    variable_keys = ["ext"]
    variable_regex = dict(ext=_or_regex(metadata_loaders.keys()))
    versioned = True

    def convert_version(self, value):
        """Deals with two errors:
        1) 'version' is a number (it should be a string);
        2) 'version' does not match the version specified in the directory
           structure.
        These errors will be handled as warnings if the relevant backwards
        compatibility settings are turned on.
        """
        version_str = self.variables.get('version')
        if isinstance(value, basestring):
            if value != version_str:
                msg = "version %r does not match %r" % (value, version_str)
                if config.disable_rez_1_compatibility \
                        or config.error_version_mismatch:
                    raise SchemaError(None, msg)
                elif config.warn("version_mismatch"):
                    print_warning("%s: %s" % (self.path, msg))
        else:
            msg = "version must be a string"
            if config.disable_rez_1_compatibility \
                    or config.error_nonstring_version:
                raise SchemaError(None, msg)
            elif config.warn("nonstring_version"):
                print_warning("%s: %s" % (self.path, msg))
        return Version(version_str)

    @propertycache
    def schema(self):
        schema = super(VersionedPackageResource, self).schema
        return _updated_schema(schema,
                               [(Required('version'),
                                 Use(self.convert_version))])


class VersionedVariantResource(BaseVariantResource):
    """A variant within a `VersionedPackageResource`."""
    key = 'variant.versioned'
    parent_resource = VersionedPackageResource
    variable_keys = ["index"]
    sub_resource = True
    schema = None
    versioned = True


class CombinedPackageFamilyResource(BasePackageResource):
    """A single file containing multiple versioned packages.

    A combined package consists of a single file and thus does not have a
    directory in which to put package resources.
    """
    key = 'package_family.combined'
    path_pattern = '{name}.{ext}'
    parent_resource = PackagesRoot
    variable_keys = ["name", "ext"]
    variable_regex = dict(name=PACKAGE_NAME_REGSTR,
                          ext=_or_regex(metadata_loaders.keys()))

    @propertycache
    def schema(self):
        schema = super(CombinedPackageFamilyResource, self).schema
        return _updated_schema(
            schema,
            [(Optional('versions'), [Use(Version)]),
             (Optional('version_overrides'), {
                Use(VersionRange): {
                    Optional('help'):                   Or(basestring,
                                                           [[basestring]]),
                    Optional('tools'):                  [basestring],
                    Optional('requires'):               [Use(Requirement)],
                    Optional('build_requires'):         [Use(Requirement)],
                    Optional('private_build_requires'): [Use(Requirement)],
                    Optional('variants'):               [[Use(Requirement)]],
                    Optional('commands'):               Or(rex_command,
                                                           And([basestring],
                                                               Use(self.convert_to_rex))),
                    Optional('custom'):                 object,
                    Optional(basestring):               object
                }
            })])


class CombinedPackageResource(BasePackageResource):
    """A versioned package that is contained within a
    `CombinedPackageFamilyResource`.
    """
    key = 'package.combined'
    sub_resource = True
    schema = None
    parent_resource = CombinedPackageFamilyResource
    variable_keys = ["version"]

    @Resource.cached
    def load(self):
        parent = self.parent_instance()
        parent_data = parent.load()
        data = parent_data.copy()
        version = Version(self.variables["version"])
        data["version"] = version
        versions = data.pop("versions", [Version()])
        if version not in versions:
            raise ResourceNotFoundError("version '%s' not present in %s"
                                        % (str(version), self.path))

        overrides = data.pop("version_overrides", {})
        for ver_range, doc in overrides.iteritems():
            if version in ver_range:
                deep_update(data, doc)
        return data

    @classmethod
    def iter_instances(cls, parent_resource):
        data = parent_resource.load()
        for version in data.get('versions', [Version()]):
            variables = parent_resource.variables.copy()
            variables['version'] = str(version)
            yield cls(parent_resource.path, variables)


# -----------------------------------------------------------------------------
# Developer Package Resources
# -----------------------------------------------------------------------------

class DeveloperPackagesRoot(ArbitraryPath):
    """Represents a path containing a developer package resource."""
    key = "folder.dev_packages_root"

    @classmethod
    def _contents_exception_type(cls):
        return PackageMetadataError


class DeveloperPackageResource(BasePackageResource):
    """A package that is created with the intention to release.

    A development package must be versioned.

    This resource belongs to its own resource hierarchy, because a development
    package has not yet been deployed and is stored in an arbitrary location in
    the filesystem (typically under a developer's home directory).
    """
    key = 'package.dev'
    path_pattern = 'package.{ext}'
    parent_resource = DeveloperPackagesRoot
    variable_keys = ["ext"]
    variable_regex = dict(ext=_or_regex(metadata_loaders.keys()))
    versioned = True

    @propertycache
    def schema(self):
        schema = super(DeveloperPackageResource, self).schema
        return _updated_schema(schema,
                               [(Required('name'), And(basestring,
                                                       PACKAGE_NAME_REGEX.match)),
                                (Required('version'), Use(Version)),
                                (Required('description'),
                                    And(basestring, Use(string.strip))),
                                (Required('authors'), [basestring]),
                                (Required('uuid'), basestring)])


class DeveloperVariantResource(BaseVariantResource):
    """A variant within a `DeveloperPackageResource`."""
    key = 'variant.dev'
    parent_resource = DeveloperPackageResource
    variable_keys = ["index"]
    sub_resource = True
    schema = None
    versioned = True


# -----------------------------------------------------------------------------
# Resource Registration
# -----------------------------------------------------------------------------

# -- deployed packages

register_resource(PackagesRoot)
register_resource(PackageFamilyFolder)
register_resource(PackageVersionFolder)
register_resource(VersionedPackageResource)
register_resource(VersionedVariantResource)
register_resource(VersionlessPackageResource)
register_resource(VersionlessVariantResource)
register_resource(ReleaseDataResource)
register_resource(CombinedPackageFamilyResource)
register_resource(CombinedPackageResource)
# deprecated
register_resource(MetadataFolder)
register_resource(ReleaseTimestampResource)
register_resource(ReleaseInfoResource)
register_resource(ChangelogResource)


# -- development packages

register_resource(DeveloperPackagesRoot)
register_resource(DeveloperPackageResource)
register_resource(DeveloperVariantResource)<|MERGE_RESOLUTION|>--- conflicted
+++ resolved
@@ -1,15 +1,8 @@
 from rez.resources import _or_regex, _updated_schema, register_resource, \
     Resource, SearchPath, ArbitraryPath, FolderResource, FileResource, \
-<<<<<<< HEAD
     Required, metadata_loaders, iter_descendant_resources
 from rez.config import config, Config, create_config
-from rez.exceptions import ResourceNotFoundError, \
-    PackageMetadataError
-=======
-    Required, metadata_loaders, load_resource
-from rez.config import config, Config, create_config
 from rez.exceptions import ResourceNotFoundError, PackageMetadataError
->>>>>>> 6762d678
 from rez.util import propertycache, deep_update, print_warning
 from rez.vendor.schema.schema import Schema, SchemaError, Use, And, Or, \
     Optional
